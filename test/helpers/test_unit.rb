--- conflicted
+++ resolved
@@ -183,7 +183,6 @@
     end
   end
 
-<<<<<<< HEAD
   def match_document(expected, actual) # special cases for Regexp match, BSON::ObjectId, Range
     if expected.is_a?(Hash) && actual.is_a?(Hash)
       expected_keys = expected.keys.sort
@@ -217,10 +216,7 @@
     assert(match, message)
   end
 
-  def with_forced_timeout(client)
-=======
   def with_forced_timeout(client, &block)
->>>>>>> 930a2e96
     cmd_line_args = client['admin'].command({ :getCmdLineOpts => 1 })['argv']
     if cmd_line_args.include?('enableTestCommands=1') && client.server_version >= "2.5.3"
       begin
