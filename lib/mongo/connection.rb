# encoding: UTF-8

# --
# Copyright (C) 2008-2010 10gen Inc.
#
# Licensed under the Apache License, Version 2.0 (the "License");
# you may not use this file except in compliance with the License.
# You may obtain a copy of the License at
#
#     http://www.apache.org/licenses/LICENSE-2.0
#
# Unless required by applicable law or agreed to in writing, software
# distributed under the License is distributed on an "AS IS" BASIS,
# WITHOUT WARRANTIES OR CONDITIONS OF ANY KIND, either express or implied.
# See the License for the specific language governing permissions and
# limitations under the License.
# ++

require 'set'
require 'socket'
require 'thread'

module Mongo

  # Instantiates and manages connections to MongoDB.
  class Connection
    TCPSocket = ::TCPSocket
    Mutex = ::Mutex
    ConditionVariable = ::ConditionVariable

    # Abort connections if a ConnectionError is raised.
    Thread.abort_on_exception = true

    DEFAULT_PORT = 27017
    STANDARD_HEADER_SIZE = 16
    RESPONSE_HEADER_SIZE = 20

    attr_reader :logger, :size, :nodes, :auths, :primary, :secondaries, :arbiters,
      :safe, :primary_pool, :read_pool, :secondary_pools, :host_to_try

    # Counter for generating unique request ids.
    @@current_request_id = 0

    # Create a connection to single MongoDB instance.
    #
    # You may specify whether connection to slave is permitted.
    # In all cases, the default host is "localhost" and the default port is 27017.
    #
    # To specify more than one host pair to be used as seeds in a replica set,
    # use Connection.multi.
    #
    # Once connected to a replica set, you can find out which nodes are primary, secondary, and
    # arbiters with the corresponding accessors: Connection#primary, Connection#secondaries, and
    # Connection#arbiters. This is useful if your application needs to connect manually to nodes other
    # than the primary.
    #
    # @param [String, Hash] host.
    # @param [Integer] port specify a port number here if only one host is being specified.
    #
    # @option options [Boolean, Hash] :safe (false) Set the default safe-mode options
    #   propogated to DB objects instantiated off of this Connection. This
    #   default can be overridden upon instantiation of any DB by explicity setting a :safe value
    #   on initialization.
    # @option options [Boolean] :slave_ok (false) Must be set to +true+ when connecting
    #   to a single, slave node.
    # @option options [Logger, #debug] :logger (nil) Logger instance to receive driver operation log.
    # @option options [Integer] :pool_size (1) The maximum number of socket connections allowed per
    #   connection pool. Note: this setting is relevant only for multi-threaded applications.
    # @option options [Float] :timeout (5.0) When all of the connections a pool are checked out,
    #   this is the number of seconds to wait for a new connection to be released before throwing an exception.
    #   Note: this setting is relevant only for multi-threaded applications (which in Ruby are rare).
    #
    # @example localhost, 27017
    #   Connection.new
    #
    # @example localhost, 27017
    #   Connection.new("localhost")
    #
    # @example localhost, 3000, max 5 connections, with max 5 seconds of wait time.
    #   Connection.new("localhost", 3000, :pool_size => 5, :timeout => 5)
    #
    # @example localhost, 3000, where this node may be a slave
    #   Connection.new("localhost", 3000, :slave_ok => true)
    #
    # @see http://api.mongodb.org/ruby/current/file.REPLICA_SETS.html Replica sets in Ruby
    #
    # @raise [ReplicaSetConnectionError] This is raised if a replica set name is specified and the
    #   driver fails to connect to a replica set with that name.
    #
    # @core connections
    def initialize(host=nil, port=nil, options={})
      @host_to_try = format_pair(host, port)

      # Host and port of current master.
      @host = @port = nil

      # slave_ok can be true only if one node is specified
      @slave_ok = options[:slave_ok]

      setup(options)
    end

    # DEPRECATED
    #
    # Initialize a connection to a MongoDB replica set using an array of seed nodes.
    #
    # The seed nodes specified will be used on the initial connection to the replica set, but note
    # that this list of nodes will be replced by the list of canonical nodes returned by running the
    # is_master command on the replica set.
    #
    # @param nodes [Array] An array of arrays, each of which specifies a host and port.
    # @param opts [Hash] Any of the available options that can be passed to Connection.new.
    #
    # @option options [String] :rs_name (nil) The name of the replica set to connect to. An exception will be
    #   raised if unable to connect to a replica set with this name.
    # @option options [Boolean] :read_secondary (false) When true, this connection object will pick a random slave
    #   to send reads to.
    #
    # @example
    #   Connection.multi([["db1.example.com", 27017], ["db2.example.com", 27017]])
    #
    # @example This connection will read from a random secondary node.
    #   Connection.multi([["db1.example.com", 27017], ["db2.example.com", 27017], ["db3.example.com", 27017]],
    #                   :read_secondary => true)
    #
    # @return [Mongo::Connection]
    #
    # @deprecated
    def self.multi(nodes, opts={})
      warn "Connection.multi is now deprecated. Please use ReplSetConnection.new instead."

      nodes << opts
      ReplSetConnection.new(*nodes)
    end

    # Initialize a connection to MongoDB using the MongoDB URI spec:
    #
    # @param uri [String]
    #   A string of the format mongodb://[username:password@]host1[:port1][,host2[:port2],...[,hostN[:portN]]][/database]
    #
    # @param opts Any of the options available for Connection.new
    #
    # @return [Mongo::Connection]
    def self.from_uri(uri, opts={})
      nodes, auths = Mongo::URIParser.parse(uri)
      opts.merge!({:auths => auths})
      if nodes.length == 1
        Connection.new(nodes[0][0], nodes[0][1], opts)
      elsif nodes.length > 1
        nodes << opts
        ReplSetConnection.new(*nodes)
      else
        raise MongoArgumentError, "No nodes specified. Please ensure that you've provided at least one node."
      end
    end

    # Fsync, then lock the mongod process against writes. Use this to get
    # the datafiles in a state safe for snapshotting, backing up, etc.
    #
    # @return [BSON::OrderedHash] the command response
    def lock!
      cmd = BSON::OrderedHash.new
      cmd[:fsync] = 1
      cmd[:lock]  = true
      self['admin'].command(cmd)
    end

    # Is this database locked against writes?
    #
    # @return [Boolean]
    def locked?
      self['admin']['$cmd.sys.inprog'].find_one['fsyncLock'] == 1
    end

    # Unlock a previously fsync-locked mongod process.
    #
    # @return [BSON::OrderedHash] command response
    def unlock!
      self['admin']['$cmd.sys.unlock'].find_one
    end

    # Apply each of the saved database authentications.
    #
    # @return [Boolean] returns true if authentications exist and succeeed, false
    #   if none exists.
    #
    # @raise [AuthenticationError] raises an exception if any one
    #   authentication fails.
    def apply_saved_authentication
      return false if @auths.empty?
      @auths.each do |auth|
        self[auth['db_name']].authenticate(auth['username'], auth['password'], false)
      end
      true
    end

    # Save an authentication to this connection. When connecting,
    # the connection will attempt to re-authenticate on every db
    # specificed in the list of auths. This method is called automatically
    # by DB#authenticate.
    #
    # Note: this method will not actually issue an authentication command. To do that,
    # either run Connection#apply_saved_authentication or DB#authenticate.
    #
    # @param [String] db_name
    # @param [String] username
    # @param [String] password
    #
    # @return [Hash] a hash representing the authentication just added.
    def add_auth(db_name, username, password)
      remove_auth(db_name)
      auth = {}
      auth['db_name']  = db_name
      auth['username'] = username
      auth['password'] = password
      @auths << auth
      auth
    end

    # Remove a saved authentication for this connection.
    #
    # @param [String] db_name
    #
    # @return [Boolean]
    def remove_auth(db_name)
      return unless @auths
      if @auths.reject! { |a| a['db_name'] == db_name }
        true
      else
        false
      end
    end

    # Remove all authenication information stored in this connection.
    #
    # @return [true] this operation return true because it always succeeds.
    def clear_auths
      @auths = []
      true
    end

    # Return a hash with all database names
    # and their respective sizes on disk.
    #
    # @return [Hash]
    def database_info
      doc = self['admin'].command({:listDatabases => 1})
      doc['databases'].each_with_object({}) do |db, info|
        info[db['name']] = db['sizeOnDisk'].to_i
      end
    end

    # Return an array of database names.
    #
    # @return [Array]
    def database_names
      database_info.keys
    end

    # Return a database with the given name.
    # See DB#new for valid options hash parameters.
    #
    # @param [String] db_name a valid database name.
    #
    # @return [Mongo::DB]
    #
    # @core databases db-instance_method
    def db(db_name, options={})
      DB.new(db_name, self, options)
    end

    # Shortcut for returning a database. Use DB#db to accept options.
    #
    # @param [String] db_name a valid database name.
    #
    # @return [Mongo::DB]
    #
    # @core databases []-instance_method
    def [](db_name)
      DB.new(db_name, self, :safe => @safe)
    end

    # Drop a database.
    #
    # @param [String] name name of an existing database.
    def drop_database(name)
      self[name].command(:dropDatabase => 1)
    end

    # Copy the database +from+ to +to+ on localhost. The +from+ database is
    # assumed to be on localhost, but an alternate host can be specified.
    #
    # @param [String] from name of the database to copy from.
    # @param [String] to name of the database to copy to.
    # @param [String] from_host host of the 'from' database.
    # @param [String] username username for authentication against from_db (>=1.3.x).
    # @param [String] password password for authentication against from_db (>=1.3.x).
    def copy_database(from, to, from_host="localhost", username=nil, password=nil)
      oh = BSON::OrderedHash.new
      oh[:copydb]   = 1
      oh[:fromhost] = from_host
      oh[:fromdb]   = from
      oh[:todb]     = to
      if username || password
        unless username && password
          raise MongoArgumentError, "Both username and password must be supplied for authentication."
        end
        nonce_cmd = BSON::OrderedHash.new
        nonce_cmd[:copydbgetnonce] = 1
        nonce_cmd[:fromhost] = from_host
        result = self["admin"].command(nonce_cmd)
        oh[:nonce] = result["nonce"]
        oh[:username] = username
        oh[:key] = Mongo::Support.auth_key(username, password, oh[:nonce])
      end
      self["admin"].command(oh)
    end

    # Increment and return the next available request id.
    #
    # return [Integer]
    def get_request_id
      request_id = ''
      @id_lock.synchronize do
        request_id = @@current_request_id += 1
      end
      request_id
    end

    # Get the build information for the current connection.
    #
    # @return [Hash]
    def server_info
      self["admin"].command({:buildinfo => 1})
    end

    # Get the build version of the current server.
    #
    # @return [Mongo::ServerVersion]
    #   object allowing easy comparability of version.
    def server_version
      ServerVersion.new(server_info["version"])
    end

    # Is it okay to connect to a slave?
    #
    # @return [Boolean]
    def slave_ok?
      @read_secondary || @slave_ok
    end

    # Send a message to MongoDB, adding the necessary headers.
    #
    # @param [Integer] operation a MongoDB opcode.
    # @param [BSON::ByteBuffer] message a message to send to the database.
    #
    # @return [Integer] number of bytes sent
    def send_message(operation, message, log_message=nil)
      begin
        packed_message = add_message_headers(operation, message).to_s
        socket = checkout_writer
        send_message_on_socket(packed_message, socket)
      ensure
        checkin_writer(socket)
      end
    end

    # Sends a message to the database, waits for a response, and raises
    # an exception if the operation has failed.
    #
    # @param [Integer] operation a MongoDB opcode.
    # @param [BSON::ByteBuffer] message a message to send to the database.
    # @param [String] db_name the name of the database. used on call to get_last_error.
    # @param [Hash] last_error_params parameters to be sent to getLastError. See DB#error for
    #   available options.
    #
    # @see DB#get_last_error for valid last error params.
    #
    # @return [Hash] The document returned by the call to getlasterror.
    def send_message_with_safe_check(operation, message, db_name, log_message=nil, last_error_params=false)
      request_id           = get_request_id
      message_with_headers = add_message_headers(operation, message, request_id)
      message_with_check   = last_error_message(db_name, last_error_params)
      begin
        sock = checkout_writer
        packed_message = message_with_headers.append!(message_with_check).to_s
        docs = num_received = cursor_id = ''
        @safe_mutexes[sock].synchronize do
          send_message_on_socket(packed_message, sock)
          docs, num_received, cursor_id = receive(sock, request_id + 1)
        end
      ensure
        checkin_writer(sock)
      end

      if num_received == 1 && (error = docs[0]['err'] || docs[0]['errmsg'])
        close if error == "not master"
        raise Mongo::OperationFailure, docs[0]['code'].to_s + ': ' + error
      end

      docs[0]
    end

    # Sends a message to the database and waits for the response.
    #
    # @param [Integer] operation a MongoDB opcode.
    # @param [BSON::ByteBuffer] message a message to send to the database.
    # @param [Socket] socket a socket to use in lieu of checking out a new one.
    #
    # @return [Array]
    #   An array whose indexes include [0] documents returned, [1] number of document received,
    #   and [3] a cursor_id.
    def receive_message(operation, message, log_message=nil, socket=nil, command=false)
      request_id = get_request_id
      packed_message = add_message_headers(operation, message, request_id).to_s
      begin
        sock = socket || (command ? checkout_writer : checkout_reader)

        result = ''
        @safe_mutexes[sock].synchronize do
          send_message_on_socket(packed_message, sock)
          result = receive(sock, request_id)
        end
      ensure
        command ? checkin_writer(sock) : checkin_reader(sock)
      end
      result
    end

    # Create a new socket and attempt to connect to master.
    # If successful, sets host and port to master and returns the socket.
    #
    # If connecting to a replica set, this method will replace the
    # initially-provided seed list with any nodes known to the set.
    #
    # @raise [ConnectionFailure] if unable to connect to any host or port.
    def connect
      reset_connection

      config = check_is_master(@host_to_try)
      if is_primary?(config)
        set_primary(@host_to_try)
      end

      raise ConnectionFailure, "failed to connect to any given host:port" unless connected?
    end

    def connecting?
      @nodes_to_try.length > 0
    end

    # It's possible that we defined connected as all nodes being connected???
    # NOTE: Do check if this needs to be more stringent.
    # Probably not since if any node raises a connection failure, all nodes will be closed.
    def connected?
      @primary_pool && @primary_pool.host && @primary_pool.port
    end

    # Close the connection to the database.
    def close
      @primary_pool.close if @primary_pool
      @primary_pool = nil
    end

    # Checkout a socket for reading (i.e., a secondary node).
    def checkout_reader
      connect unless connected?

      if @read_pool
        @read_pool.checkout
      else
        checkout_writer
      end
    end

    # Checkout a socket for writing (i.e., a primary node).
    def checkout_writer
      connect unless connected?

      @primary_pool.checkout
    end

    # Checkin a socket used for reading.
    def checkin_reader(socket)
      if @read_pool
        @read_pool.checkin(socket)
      else
        checkin_writer(socket)
      end
    end

    # Checkin a socket used for writing.
    def checkin_writer(socket)
      if @primary_pool
        @primary_pool.checkin(socket)
      end
    end

    protected

    # Generic initialization code.
    # @protected
    def setup(options)
      # Authentication objects
      @auths = options.fetch(:auths, [])

      # Lock for request ids.
      @id_lock = Mutex.new

      # Pool size and timeout.
      @pool_size = options[:pool_size] || 1
      @timeout   = options[:timeout]   || 5.0

      # Mutex for synchronizing pool access
      @connection_mutex = Mutex.new

      # Global safe option. This is false by default.
      @safe = options[:safe] || false

      # Create a mutex when a new key, in this case a socket,
      # is added to the hash.
      @safe_mutexes = Hash.new { |h, k| h[k] = Mutex.new }

      # Condition variable for signal and wait
      @queue = ConditionVariable.new

      # Connection pool for primay node
      @primary      = nil
      @primary_pool = nil

      @logger   = options[:logger] || nil

      should_connect = options.fetch(:connect, true)
      connect if should_connect
    end

    ## Configuration helper methods

    # Returns a host-port pair.
    #
    # @return [Array]
    #
    # @private
    def format_pair(host, port)
      case host
        when String
          [host, port ? port.to_i : DEFAULT_PORT]
        when nil
          ['localhost', DEFAULT_PORT]
      end
    end

    # Convert an argument containing a host name string and a
    # port number integer into a [host, port] pair array.
    #
    # @private
    def pair_val_to_connection(a)
      case a
      when nil
        ['localhost', DEFAULT_PORT]
      when String
        [a, DEFAULT_PORT]
      when Integer
        ['localhost', a]
      when Array
        a
      end
    end

    private

    # If a ConnectionFailure is raised, this method will be called
    # to close the connection and reset connection values.
    # TODO: evaluate whether this method is actually necessary
    def reset_connection
      close
      @primary = nil
    end

    # Primary is defined as either a master node or a slave if
    # :slave_ok has been set to +true+.
    #
    # If a primary node is discovered, we set the the @host and @port and
    # apply any saved authentication.
    # TODO: simplify
    def is_primary?(config)
      config && (config['ismaster'] == 1 || config['ismaster'] == true) || @slave_ok
    end

    def check_is_master(node)
      begin
        host, port = *node
        socket = TCPSocket.new(host, port)
        socket.setsockopt(Socket::IPPROTO_TCP, Socket::TCP_NODELAY, 1)

        config = self['admin'].command({:ismaster => 1}, :sock => socket)
      rescue OperationFailure, SocketError, SystemCallError, IOError => ex
        close
      ensure
        socket.close if socket
      end

      config
    end

    # Set the specified node as primary, and
    # apply any saved authentication credentials.
    def set_primary(node)
      host, port = *node
      @primary = [host, port]
      @primary_pool = Pool.new(self, host, port, :size => @pool_size, :timeout => @timeout)
      apply_saved_authentication
    end

<<<<<<< HEAD
    # Determines what kind of node we have and caches its host
    # and port so that users can easily connect manually.
    def set_auxillary(node, config)
      if config
        if config['secondary']
          host, port = *node
          @secondaries << node unless @secondaries.include?(node)
          @secondary_pools << Pool.new(self, host, port, :size => @pool_size, :timeout => @timeout)
        elsif config['arbiterOnly']
          @arbiters << node unless @arbiters.include?(node)
        end
      end
    end

    # Update the list of known nodes. Only applies to replica sets,
    # where the response to the ismaster command will return a list
    # of known hosts.
    #
    # @param hosts [Array] a list of hosts, specified as string-encoded
    #   host-port values. Example: ["myserver-1.org:27017", "myserver-1.org:27017"]
    #
    # @return [Array] the updated list of nodes
    def update_node_list(hosts)
      new_nodes = hosts.map do |host|
        if !host.respond_to?(:split)
          warn "Could not parse host #{host.inspect}."
          next
        end

        host, port = host.split(':')
        [host, port.to_i]
      end

      # Replace the list of seed nodes with the canonical list.
      @nodes = new_nodes.clone

      @nodes_to_try = new_nodes - @nodes_tried
    end

    def receive(sock, expected_response)
      begin
      receive_header(sock, expected_response)
=======
    def receive(sock)
      receive_and_discard_header(sock)
>>>>>>> 95c0fe08
      number_received, cursor_id = receive_response_header(sock)
      read_documents(number_received, cursor_id, sock)
      rescue Mongo::ConnectionFailure => ex
        close
        raise ex
      end
    end

    def receive_header(sock, expected_response)
      header = receive_message_on_socket(16, sock)
      size, request_id, response_to = header.unpack('VVV')
      if expected_response != response_to
        raise Mongo::ConnectionFailure, "Expected response #{expected_response} but got #{response_to}"
      end

      unless header.size == STANDARD_HEADER_SIZE
        raise "Short read for DB response header: " +
          "expected #{STANDARD_HEADER_SIZE} bytes, saw #{header.size}"
      end
      nil
    end

    # This is an optimized version of receive_header
    # TODO: modify this to check response_id
    def receive_and_discard_header(sock)
      bytes_read = receive_and_discard_message_on_socket(16, sock)
      unless bytes_read == STANDARD_HEADER_SIZE
        raise "Short read for DB response header: " +
          "expected #{STANDARD_HEADER_SIZE} bytes, saw #{bytes_read}"
      end
      nil
    end

    def receive_response_header(sock)
      header_buf = receive_message_on_socket(RESPONSE_HEADER_SIZE, sock)
      if header_buf.length != RESPONSE_HEADER_SIZE
        raise "Short read for DB response header; " +
          "expected #{RESPONSE_HEADER_SIZE} bytes, saw #{header_buf.length}"
      end
      flags, cursor_id_a, cursor_id_b, starting_from, number_remaining = header_buf.unpack('VVVVV')
      check_response_flags(flags)
      cursor_id = (cursor_id_b << 32) + cursor_id_a
      [number_remaining, cursor_id]
    end

    def check_response_flags(flags)
      if flags & Mongo::Constants::REPLY_CURSOR_NOT_FOUND != 0
        raise Mongo::OperationFailure, "Query response returned CURSOR_NOT_FOUND. " +
          "Either an invalid cursor was specified, or the cursor may have timed out on the server."
      elsif flags & Mongo::Constants::REPLY_QUERY_FAILURE != 0
        # Getting odd failures when a exception is raised here.
      end
    end

    def read_documents(number_received, cursor_id, sock)
      docs = []
      number_remaining = number_received
      while number_remaining > 0 do
        buf = receive_message_on_socket(4, sock)
        size = buf.unpack('V')[0]
        buf << receive_message_on_socket(size - 4, sock)
        number_remaining -= 1
        docs << BSON::BSON_CODER.deserialize(buf)
      end
      [docs, number_received, cursor_id]
    end

    # Constructs a getlasterror message. This method is used exclusively by
    # Connection#send_message_with_safe_check.
    def last_error_message(db_name, opts)
      message = BSON::ByteBuffer.new
      message.put_int(0)
      BSON::BSON_RUBY.serialize_cstr(message, "#{db_name}.$cmd")
      message.put_int(0)
      message.put_int(-1)
      cmd = BSON::OrderedHash.new
      cmd[:getlasterror] = 1
      if opts.is_a?(Hash)
        opts.assert_valid_keys(:w, :wtimeout, :fsync)
        cmd.merge!(opts)
      end
      message.put_binary(BSON::BSON_CODER.serialize(cmd, false).to_s)
      add_message_headers(Mongo::Constants::OP_QUERY, message)
    end

    # Prepares a message for transmission to MongoDB by
    # constructing a valid message header.
    def add_message_headers(operation, message, request_id=get_request_id)
      headers = [
        # Message size.
        16 + message.size,

        # Unique request id.
        request_id,

        # Response id.
        0,

        # Opcode.
        operation
      ].pack('VVVV')

      message.prepend!(headers)
    end

    # Low-level method for sending a message on a socket.
    # Requires a packed message and an available socket,
    #
    # @return [Integer] number of bytes sent
    def send_message_on_socket(packed_message, socket)
      begin
      total_bytes_sent = socket.send(packed_message, 0)
      if total_bytes_sent != packed_message.size
        packed_message.slice!(0, total_bytes_sent)
        while packed_message.size > 0
          byte_sent = socket.send(packed_message, 0)
          total_bytes_sent += byte_sent
          packed_message.slice!(0, byte_sent)
        end
      end
      total_bytes_sent
      rescue => ex
        close
        raise ConnectionFailure, "Operation failed with the following exception: #{ex}"
      end
    end

    # Low-level method for receiving data from socket.
    # Requires length and an available socket.
    def receive_message_on_socket(length, socket)
      begin
        message = socket.read(length)
        raise ConnectionFailure, "connection closed" unless message.length > 0
        if message.length < length
          chunk = new_binary_string
          while message.length < length
            socket.read(length - message.length, chunk)
            raise ConnectionFailure, "connection closed" unless chunk.length > 0
            message << chunk
          end
        end
        rescue => ex
          close
          raise ConnectionFailure, "Operation failed with the following exception: #{ex}"
      end
      message
    end

    # Low-level data for receiving data from socket.
    # Unlike #receive_message_on_socket, this method immediately discards the data
    # and only returns the number of bytes read.
    def receive_and_discard_message_on_socket(length, socket)
      bytes_read = 0
      begin
        chunk = socket.read(length)
        bytes_read = chunk.length
        raise ConnectionFailure, "connection closed" unless bytes_read > 0
        if bytes_read < length
          while bytes_read < length
            socket.read(length - bytes_read, chunk)
            raise ConnectionFailure, "connection closed" unless chunk.length > 0
            bytes_read += chunk.length
          end
        end
        rescue => ex
          close
          raise ConnectionFailure, "Operation failed with the following exception: #{ex}"
      end
      bytes_read
    end

    if defined?(Encoding)
      BINARY_ENCODING = Encoding.find("binary")

      def new_binary_string
        "".force_encoding(BINARY_ENCODING)
      end
    else
      def new_binary_string
        ""
      end
    end
  end
end<|MERGE_RESOLUTION|>--- conflicted
+++ resolved
@@ -612,53 +612,9 @@
       apply_saved_authentication
     end
 
-<<<<<<< HEAD
-    # Determines what kind of node we have and caches its host
-    # and port so that users can easily connect manually.
-    def set_auxillary(node, config)
-      if config
-        if config['secondary']
-          host, port = *node
-          @secondaries << node unless @secondaries.include?(node)
-          @secondary_pools << Pool.new(self, host, port, :size => @pool_size, :timeout => @timeout)
-        elsif config['arbiterOnly']
-          @arbiters << node unless @arbiters.include?(node)
-        end
-      end
-    end
-
-    # Update the list of known nodes. Only applies to replica sets,
-    # where the response to the ismaster command will return a list
-    # of known hosts.
-    #
-    # @param hosts [Array] a list of hosts, specified as string-encoded
-    #   host-port values. Example: ["myserver-1.org:27017", "myserver-1.org:27017"]
-    #
-    # @return [Array] the updated list of nodes
-    def update_node_list(hosts)
-      new_nodes = hosts.map do |host|
-        if !host.respond_to?(:split)
-          warn "Could not parse host #{host.inspect}."
-          next
-        end
-
-        host, port = host.split(':')
-        [host, port.to_i]
-      end
-
-      # Replace the list of seed nodes with the canonical list.
-      @nodes = new_nodes.clone
-
-      @nodes_to_try = new_nodes - @nodes_tried
-    end
-
     def receive(sock, expected_response)
       begin
       receive_header(sock, expected_response)
-=======
-    def receive(sock)
-      receive_and_discard_header(sock)
->>>>>>> 95c0fe08
       number_received, cursor_id = receive_response_header(sock)
       read_documents(number_received, cursor_id, sock)
       rescue Mongo::ConnectionFailure => ex
